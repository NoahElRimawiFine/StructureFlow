--- conflicted
+++ resolved
@@ -351,11 +351,7 @@
             batch_size=self.dim,
             shuffle=False,
             num_workers=self.num_workers,
-<<<<<<< HEAD
             collate_fn=self._identity_collate
-=======
-            collate_fn=self.identity_collate
->>>>>>> 938b5507
         )
         
     def identity_collate(self, batch):
