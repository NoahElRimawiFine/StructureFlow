import copy
import math
import os
from typing import Any, List, Optional, Union

import matplotlib.pyplot as plt
import numpy as np
import pandas as pd
import torch
import torch.nn.functional as F
import torchsde
from lightning.pytorch import (
    LightningDataModule,
    LightningModule,
    Trainer,
    seed_everything,
)
from sklearn.metrics import average_precision_score, precision_recall_curve
from torch.distributions import MultivariateNormal
from torchdyn.core import NeuralODE
from torchvision import transforms
from tqdm import tqdm

from src.datamodules.grn_datamodule import TrajectoryStructureDataModule
from src.models.components.base import MLPODEFKO
from src.models.components.cond_mlp import MLP as CONDMLP, MLPFlow
from src.models.components.simple_mlp import MLP

from .components.distribution_distances import compute_distribution_distances
from .components.optimal_transport import EntropicOTFM
from .components.plotting import (
    compute_global_jacobian,
    log_causal_graph_matrices,
    plot_auprs,
    plot_paths,
    plot_samples,
    plot_trajectory,
    maskdiag,
)
from .components.schedule import ConstantNoiseScheduler, NoiseScheduler
from .components.solver import TrajectorySolver, simulate_trajectory, wasserstein


class SF2MLitModule(LightningModule):
    def __init__(
        self,
        datamodule,
        T=10,
        sigma=1.0,
        dt=0.1,
        batch_size=64,
        alpha=0.5,
        reg=1e-5,
        correction_reg_strength=1e-3,
        n_steps=2000,
        lr=1e-3,
        device=None,
        GL_reg=0.04,
        knockout_hidden=100,
        score_hidden=[100, 100],
        correction_hidden=[64, 64],
        optimizer=Any,
        enable_epoch_end_hook: bool = True,
        use_mlp_baseline: bool = False,
<<<<<<< HEAD
        use_correction_mlp: bool = True, 
=======
        use_correction_mlp: bool = True,
        held_out_time: int = None,
>>>>>>> 32925f3d
    ):
        """Initializes the sf2m_ngm model and loads data.

        Args:
            data_path (str): Path to your data.
            dataset_type (str): Type of dataset (e.g., "Synthetic").
            T (float): Maximum time in your data (for OTFM).
            sigma (float): Sigma value used in the OTFMs.
            dt (float): Step size for time in OTFMs.
            batch_size (int): Batch size for training.
            alpha (float): Mixing parameter for score vs. flow matching losses.
            reg (float): Regularization weight for flow model.
            correction_reg_strength (float): Regularization weight for correction model.
            n_steps (int): Number of training steps.
            lr (float): Learning rate.
            device (str or None): If None, auto-detect GPU if available; else use CPU.
            GL_reg (float): Group Lasso regularization parameter (used in MLPODEFKO).
            knockout_hidden (int): Hidden dimension for MLPODEFKO.
            score_hidden (list): Hidden sizes for the score network.
            correction_hidden (list): Hidden sizes for the correction MLP.
        """
        super().__init__()

        # Store hyperparameters
        self.T = T
        self.sigma = sigma
        self.dt = dt
        self.batch_size = batch_size
        self.alpha = alpha
        self.reg = reg
        self.correction_reg_strength = correction_reg_strength
        self.n_steps = n_steps
        self.lr = lr
        self.use_mlp_baseline = use_mlp_baseline
        self.use_correction_mlp = use_correction_mlp

        self.save_hyperparameters()

        self.enable_epoch_end_hook = enable_epoch_end_hook

        # held out time
        self.held_out_time = held_out_time

        # -----------------------
        # 1. Load the data
        # -----------------------
        self.data_loader = datamodule
        datamodule.prepare_data()
        datamodule.setup(stage="fit")

        self.adatas = self.data_loader.get_subset_adatas()
        self.kos = self.data_loader.kos
        self.ko_indices = self.data_loader.ko_indices
        self.true_matrix = self.data_loader.true_matrix.values

        # Example shape from the first dataset
        self.n_genes = self.adatas[0].X.shape[1]

        # -----------------------
        # 2. Build conditionals
        # -----------------------
        # For each dataset, build a one-hot vector that indicates which knockout it belongs to
        self.conditionals = []
        for i, ko_name in enumerate(self.kos):
            cond_matrix = torch.zeros(self.batch_size, self.n_genes)
            if ko_name is not None:
                cond_matrix[:, self.ko_indices[i]] = 1
            self.conditionals.append(cond_matrix)

        # -----------------------
        # 3. Build knockout masks
        # -----------------------
        self.knockout_masks = []
        for i, adata in enumerate(self.adatas):
            d = adata.X.shape[1]
            mask_i = self.build_knockout_mask(d, self.ko_indices[i])
            self.knockout_masks.append(mask_i)

        self.automatic_optimization = False

        # -----------------------
        # 4. Create the models
        # -----------------------
        # Dimensions for MLPODEFKO
        self.dims = [self.n_genes, knockout_hidden, 1]

        if self.use_mlp_baseline:
            self.func_v = MLPFlow(
                dims=self.dims, GL_reg=GL_reg, bias=True, knockout_masks=self.knockout_masks, device=device
            )
        else:
            self.func_v = MLPODEFKO(
                dims=self.dims, GL_reg=GL_reg, bias=True, knockout_masks=self.knockout_masks, device=device
            )

        self.score_net = CONDMLP(
            d=self.n_genes,
            hidden_sizes=score_hidden,
            time_varying=True,
            conditional=True,
            conditional_dim=self.n_genes,
            device=device
        )

        # Create correction network only if enabled
        if self.use_correction_mlp:
            self.v_correction = MLP(d=self.n_genes, hidden_sizes=correction_hidden, time_varying=True)
        else:
            # Create a dummy module that returns zeros
            class ZeroModule(torch.nn.Module):
                def __init__(self): 
                    super().__init__()
                def forward(self, t, x): 
                    return torch.zeros_like(x)
            self.v_correction = ZeroModule()

        # -----------------------
        # 5. Build OTFMs
        # -----------------------
        self.otfms = self.build_entropic_otfms(self.adatas, T=self.T, sigma=self.sigma, dt=self.dt)

        # -----------------------
        # 6. Setup optimizer
        # -----------------------
        self.optimizer = optimizer

        # For tracking losses
        self.val_results = []
        self.train_results = []

    # -------------------------------------------------------------------------
    # Supporting methods
    # -------------------------------------------------------------------------
    def build_knockout_mask(self, d, ko_idx):
        """Build a [d, d] adjacency mask for a knockout of gene ko_idx.

        If ko_idx is None, return a mask of all ones (wild-type).
        """
        if ko_idx is None:
            # No knockout => no edges removed
            return np.ones((d, d), dtype=np.float32)
        else:
            mask = np.ones((d, d), dtype=np.float32)
            g = ko_idx
            mask[:, g] = 0.0
            mask[g, g] = 1.0
            return mask

    def build_entropic_otfms(self, adatas, T, sigma, dt):
        """Returns a list of EntropicOTFM objects, one per dataset."""
        otfms = []
        for i, adata in enumerate(adatas):
            x_tensor = torch.tensor(adata.X, dtype=torch.float32)
            t_idx = torch.tensor(adata.obs["t"], dtype=torch.long)
            model = EntropicOTFM(
                x=x_tensor,
                t_idx=t_idx,
                dt=dt,
                sigma=sigma,
                T=T,
                dim=x_tensor.shape[1],
                device=self.device,
                held_out_time=self.held_out_time
            )
            otfms.append(model)
        return otfms

    def proximal(self, w, dims, lam=0.1, eta=0.1):
        """Proximal operator used for group-lasso style regularization in the hidden weights."""
        with torch.no_grad():
            d = dims[0]
            d_hidden = dims[1]
            wadj = w.view(d, d_hidden, d)
            tmp = torch.sum(wadj**2, dim=1).sqrt() - lam * eta
            alpha_ = torch.clamp(tmp, min=0)
            v_ = F.normalize(wadj, dim=1) * alpha_[:, None, :]
            w.copy_(v_.view(-1, d))

    def mlp_l2_reg(self, mlp):
        """Compute L2 sum of parameters for a generic MLP."""
        l2_sum = 0.0
        for param in mlp.parameters():
            l2_sum += torch.sum(param**2)
        return l2_sum

    # -------------------------------------------------------------------------
    # Core training loop
    # -------------------------------------------------------------------------
    def training_step(self, *args, **kwargs):
        """Combine flow matching + score matching with multiple datasets."""
        optimizer = self.optimizers()

        # Randomly pick which dataset to train on
        ds_idx = np.random.randint(0, len(self.adatas))
        model = self.otfms[ds_idx]
        cond_vector = self.conditionals[ds_idx].to(self.device)

        # Sample bridging flows
        _x, _s, _u, _t, _t_orig = model.sample_bridges_flows(
            batch_size=self.batch_size, skip_time=self.held_out_time
        )
        _x = _x.to(self.device)
        _s = _s.to(self.device)
        _u = _u.to(self.device)
        _t = _t.to(self.device)
        _t_orig = _t_orig.to(self.device)

        optimizer.zero_grad()

        # Prepare inputs
        s_input = _x.unsqueeze(1)
        v_input = _x.unsqueeze(1).to(self.device)
        t_input = _t.unsqueeze(1).to(self.device)
        B = _x.shape[0]

        # Expand conditional vectors to match batch size
        cond_expanded = cond_vector.repeat(B // cond_vector.shape[0] + 1, 1)[:B]
        cond_expanded = cond_expanded.to(self.device)

        # Score net output
        s_fit = self.score_net(_t.to(self.device), _x.to(self.device), cond_expanded).squeeze(1)

        # Flow net output, with or without correction
        if self.global_step <= 500 or not self.use_correction_mlp:
            # Warmup phase or no correction
            v_fit = self.func_v(t_input, v_input).squeeze(1) - (
                model.sigma**2 / 2
            ) * self.score_net(_t.to(self.device), _x.to(self.device), cond_expanded)
        else:
            # Full training phase with correction
            v_fit = self.func_v(t_input, v_input).squeeze(1) + self.v_correction(_t.to(self.device), _x.to(self.device))
            v_fit = v_fit - (model.sigma**2 / 2) * self.score_net(_t.to(self.device), _x.to(self.device), cond_expanded)

        # Losses
        L_score = torch.mean((_t_orig * (1 - _t_orig)) * (s_fit - _s) ** 2)
        L_flow = torch.mean(
            (_t_orig * (1 - _t_orig)) * (v_fit * model.dt - _u) ** 2
        )  # weighting by (_t_orig * (1 - _t_orig))
        L_reg = self.func_v.l2_reg() + self.func_v.fc1_reg()
        
        # Only apply correction regularization if we're using the correction network
        if self.use_correction_mlp:
            L_reg_correction = self.mlp_l2_reg(self.v_correction)
        else:
            L_reg_correction = torch.tensor(0.0, device=self.device)

        # Loss combination logic
        if self.global_step < 100:
            # Train only score initially
            L = self.alpha * L_score
        elif self.global_step <= 500 or not self.use_correction_mlp:
            # Mix score + flow + small reg (or no correction case)
            L = self.alpha * L_score + (1 - self.alpha) * L_flow + self.reg * L_reg
        else:
            # Full combined loss with correction reg
            L = (
                self.alpha * L_score
                + (1 - self.alpha) * L_flow
                + self.reg * L_reg
                + self.correction_reg_strength * L_reg_correction
            )

        if self.global_step % 100 == 0:
            print(
                f"Step={self.global_step}, ds={ds_idx}, "
                f"L_score={L_score.item():.4f}, L_flow={L_flow.item():.4f}, "
                f"Reg(Flow)={L_reg.item():.4f}, Reg(Corr)={L_reg_correction.item():.4f}"
            )

        self.log("train/loss", L.item(), on_step=True, on_epoch=True, prog_bar=True)
        self.log("train/flow_loss", L_flow.item(), on_step=True, on_epoch=True, prog_bar=True)
        self.log(
            "train/score_loss",
            L_score.item(),
            on_step=True,
            on_epoch=True,
            prog_bar=True,
        )
        self.log("train/reg_loss", L_reg.item(), on_step=True, on_epoch=True, prog_bar=True)

        # Backprop and update
        self.manual_backward(L)
        optimizer.step()

        # Proximal step (group-lasso style)
        if not self.use_mlp_baseline:
            self.proximal(self.func_v.fc1.weight, self.func_v.dims, lam=self.func_v.GL_reg, eta=0.01)

    def on_train_epoch_end(self):
        if not self.enable_epoch_end_hook:
            return
        
        # Import pandas at the beginning of the method
        import pandas as pd
        
        # Get all gene names from the model
        model_gene_names = self.data_loader.adatas[0].var_names
        
        # Compute the full Jacobian (estimated causal graph)
        with torch.no_grad():
            A_estim = compute_global_jacobian(self.func_v, self.adatas, dt=1/self.T, device=torch.device("cpu"))
        
        # Get the directly extracted causal graph from the model
        W_v = self.func_v.causal_graph(w_threshold=0.0).T
        
        # Different handling for DataFrame (Renge) vs. numpy array (synthetic)
        if isinstance(self.data_loader.true_matrix, pd.DataFrame):
            # For Renge dataset: extract the exact subset that matches the reference network
            ref_network = self.data_loader.true_matrix
            ref_rows = ref_network.index
            ref_cols = ref_network.columns
            
            # Create DataFrames for the estimated graphs with all genes
            A_estim_df = pd.DataFrame(A_estim, index=model_gene_names, columns=model_gene_names)
            W_v_df = pd.DataFrame(W_v, index=model_gene_names, columns=model_gene_names)
            
            # Extract the exact subset that corresponds to the reference network dimensions
            A_estim_subset = A_estim_df.loc[ref_rows, ref_cols]
            W_v_subset = W_v_df.loc[ref_rows, ref_cols]
            
            # Convert to numpy arrays for evaluation
            A_estim_np = A_estim_subset.values
            W_v_np = W_v_subset.values
            A_true_np = ref_network.values
            
            # Plot with the subset matrices
            plot_auprs(W_v_np, A_estim_np, A_true_np, self.logger, self.global_step)
            log_causal_graph_matrices(A_estim_np, W_v_np, A_true_np, self.logger, self.global_step)
        else:
            # Standard handling for synthetic data
            A_true = self.true_matrix
            plot_auprs(W_v, A_estim, A_true, self.logger, self.global_step)
            log_causal_graph_matrices(A_estim, W_v, A_true, self.logger, self.global_step)

        table_rows = []

        if self.current_epoch % 10 == 0:
            results = []
            for time in range(1, self.T):
                time_distances = []
                for i, adata in enumerate(self.adatas):
                    x0 = torch.from_numpy(adata.X[adata.obs["t"] == time - 1]).float()
                    true_dist = torch.from_numpy(adata.X[adata.obs["t"] == time]).float()
                    cond_vector = self.conditionals[i]
                    if cond_vector is not None:
                        cond_vector = cond_vector[0].repeat(len(x0), 1)

                    if len(x0) == 0 or len(true_dist) == 0:
                        continue

                    traj_ode = simulate_trajectory(
                        self.func_v,
                        self.v_correction,
                        self.score_net,
                        x0,
                        dataset_idx=i,
                        start_time=time - 1,
                        end_time=time,
                        n_times=min(len(x0), len(true_dist)),
                        cond_vector=cond_vector,
                    )

                    traj_sde = simulate_trajectory(
                        self.func_v,
                        self.v_correction,
                        self.score_net,
                        x0,
                        dataset_idx=i,
                        start_time=time - 1,
                        end_time=time,
                        n_times=min(len(x0), len(true_dist)),
                        cond_vector=cond_vector,
                        use_sde=True,
                    )

                    w_dist_ode = wasserstein(traj_ode[-1], true_dist)
                    w_dist_sde = wasserstein(traj_sde[-1], true_dist)
                    time_distances.append({"ode": w_dist_ode, "sde": w_dist_sde})

                if time_distances:
                    avg_ode = np.mean([d["ode"] for d in time_distances])
                    avg_sde = np.mean([d["sde"] for d in time_distances])
                else:
                    avg_ode, avg_sde = None, None

                results.append({"Time": time, "Avg ODE": avg_ode, "Avg SDE": avg_sde})

            self.train_results.extend(results)

            # Flatten results if multiple batches
            all_results = self.train_results

            # Sort results by time and log the table
            all_results = sorted(all_results, key=lambda r: r["Time"])
            df = pd.DataFrame(all_results)
            table_str = df.to_markdown(index=False)
            if self.logger is not None:
                self.logger.experiment.add_text("Validation Wasserstein Distances", table_str, global_step=self.global_step)
            # Optionally also log individual metrics:
            for row in all_results:
                self.log(f"train/w_dist_ode_time_{row['Time']}", row["Avg ODE"], prog_bar=True)
                self.log(f"train/w_dist_sde_time_{row['Time']}", row["Avg SDE"], prog_bar=True)

            self.train_results.clear()
        else:
            pass

    def validation_step(self, batch, batch_idx):
        if not self.enable_epoch_end_hook:
            return
        
        # Get validation adatas
        val_adatas = self.data_loader.get_subset_adatas("val")
        
        # Get all gene names from the model
        model_gene_names = self.data_loader.adatas[0].var_names
        
        # Compute the full Jacobian (estimated causal graph)
        with torch.no_grad():
            A_estim = compute_global_jacobian(self.func_v, val_adatas, dt=1/self.T, device=torch.device("cpu"))
        
        # Get the directly extracted causal graph from the model
        W_v = self.func_v.causal_graph(w_threshold=0.0).T
        
        # Different handling for DataFrame (Renge) vs. numpy array (synthetic)
        if isinstance(self.data_loader.true_matrix, pd.DataFrame):
            # For Renge dataset: extract the exact subset that matches the reference network
            ref_network = self.data_loader.true_matrix
            ref_rows = ref_network.index
            ref_cols = ref_network.columns
            
            # Create DataFrames for the estimated graphs with all genes
            A_estim_df = pd.DataFrame(A_estim, index=model_gene_names, columns=model_gene_names)
            W_v_df = pd.DataFrame(W_v, index=model_gene_names, columns=model_gene_names)
            
            # Extract the exact subset that corresponds to the reference network dimensions
            A_estim_subset = A_estim_df.loc[ref_rows, ref_cols]
            W_v_subset = W_v_df.loc[ref_rows, ref_cols]
            
            # Convert to numpy arrays for evaluation
            A_estim_np = A_estim_subset.values
            W_v_np = W_v_subset.values
            A_true_np = ref_network.values
            
            # Plot with the subset matrices
            plot_auprs(W_v_np, A_estim_np, A_true_np, self.logger, self.global_step)
            log_causal_graph_matrices(A_estim_np, W_v_np, A_true_np, self.logger, self.global_step)
        else:
            # Standard handling for synthetic data
            A_true = self.true_matrix
            plot_auprs(W_v, A_estim, A_true, self.logger, self.global_step)
            log_causal_graph_matrices(A_estim, W_v, A_true, self.logger, self.global_step)
        
        # Continue with the standard Wasserstein distance evaluation
        results = []

        for time in range(1, self.T):
            time_distances = []
            for i, adata in enumerate(val_adatas):
                x0 = torch.from_numpy(adata.X[adata.obs["t"] == time - 1]).float()
                true_dist = torch.from_numpy(adata.X[adata.obs["t"] == time]).float()
                cond_vector = self.conditionals[i]
                if cond_vector is not None:
                    cond_vector = cond_vector[0].repeat(len(x0), 1)

                if len(x0) == 0 or len(true_dist) == 0:
                    continue

                traj_ode = simulate_trajectory(
                    self.func_v,
                    self.v_correction,
                    self.score_net,
                    x0,
                    dataset_idx=i,
                    start_time=time - 1,
                    end_time=time,
                    n_times=min(len(x0), len(true_dist)),
                    cond_vector=cond_vector,
                )

                # You might also compute the SDE metric similarly
                traj_sde = simulate_trajectory(
                    self.func_v,
                    self.v_correction,
                    self.score_net,
                    x0,
                    dataset_idx=i,
                    start_time=time - 1,
                    end_time=time,
                    n_times=min(len(x0), len(true_dist)),
                    cond_vector=cond_vector,
                    use_sde=True,
                )

                w_dist_ode = wasserstein(traj_ode[-1], true_dist)
                w_dist_sde = wasserstein(traj_sde[-1], true_dist)
                time_distances.append({"ode": w_dist_ode, "sde": w_dist_sde})

            if time_distances:
                avg_ode = np.mean([d["ode"] for d in time_distances])
                avg_sde = np.mean([d["sde"] for d in time_distances])
            else:
                avg_ode, avg_sde = None, None

            results.append({"Time": time, "Avg ODE": avg_ode, "Avg SDE": avg_sde})

        self.val_results.extend(results)

    def on_validation_epoch_end(self):        
        # Flatten results if multiple batches
        all_results = self.val_results

        # Sort results by time and log the table
        all_results = sorted(all_results, key=lambda r: r["Time"])
        df = pd.DataFrame(all_results)
        table_str = df.to_markdown(index=False)
        if self.logger is not None:
            self.logger.experiment.add_text("Validation Wasserstein Distances", table_str, global_step=self.global_step)
        # Optionally also log individual metrics:
        for row in all_results:
            self.log(f"val/w_dist_ode_time_{row['Time']}", row["Avg ODE"], prog_bar=True)
            self.log(f"val/w_dist_sde_time_{row['Time']}", row["Avg SDE"], prog_bar=True)

        self.val_results.clear()


    def test_step(self, *args, **kwargs):
        pass

    def configure_optimizers(self):
        """Pass model parameters to optimizer."""
        params_to_optimize = list(self.func_v.parameters()) + list(self.score_net.parameters())
        
        # Only include correction network parameters if we're using it
        if self.use_correction_mlp:
            params_to_optimize += list(self.v_correction.parameters())
            
        optimizer = torch.optim.AdamW(
            params_to_optimize,
            lr=self.hparams.lr,
            eps=1e-7,
        )
        return optimizer<|MERGE_RESOLUTION|>--- conflicted
+++ resolved
@@ -62,12 +62,8 @@
         optimizer=Any,
         enable_epoch_end_hook: bool = True,
         use_mlp_baseline: bool = False,
-<<<<<<< HEAD
-        use_correction_mlp: bool = True, 
-=======
         use_correction_mlp: bool = True,
         held_out_time: int = None,
->>>>>>> 32925f3d
     ):
         """Initializes the sf2m_ngm model and loads data.
 
