--- conflicted
+++ resolved
@@ -20,17 +20,10 @@
 
 # Default configuration values (will be overridden by command line arguments)
 DEFAULT_DATA_PATH = "data/"
-<<<<<<< HEAD
-DEFAULT_DATASET_TYPE = "Renge"
-DEFAULT_MODEL_TYPE = "sf2m"
-DEFAULT_N_STEPS_PER_FOLD = 0
-DEFAULT_BATCH_SIZE = 128
-=======
 DEFAULT_DATASET_TYPE = "Synthetic"
 DEFAULT_DATASET = "dyn-TF"
 DEFAULT_N_STEPS_PER_FOLD = 15000
 DEFAULT_BATCH_SIZE = 64
->>>>>>> c3b79121
 DEFAULT_LR = 3e-3
 DEFAULT_ALPHA = 0.1
 DEFAULT_REG = 5e-6
